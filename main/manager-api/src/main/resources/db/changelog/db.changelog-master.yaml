--- conflicted
+++ resolved
@@ -143,9 +143,6 @@
             encoding: utf8
             path: classpath:db/changelog/202505142037.sql
   - changeSet:
-<<<<<<< HEAD
-      id: 202505151450
-=======
       id: 202505182234
       author: amen
       changes:
@@ -154,13 +151,15 @@
             path: classpath:db/changelog/202505182234.sql
   - changeSet:
       id: 202505201744
->>>>>>> 997e1711
       author: hrz
       changes:
         - sqlFile:
             encoding: utf8
-<<<<<<< HEAD
-            path: classpath:db/changelog/202505151450.sql
-=======
             path: classpath:db/changelog/202505201744.sql
->>>>>>> 997e1711
+  - changeSet:
+      id: 202505151450
+      author: hsoftxl
+      changes:
+        - sqlFile:
+            encoding: utf8
+            path: classpath:db/changelog/202505151450.sql