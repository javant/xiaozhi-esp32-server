import RequestService from '../httpRequest'
import {getServiceUrl} from '../api'


export default {
    // 登录
    login(loginForm, callback) {
        RequestService.sendRequest().url(`${getServiceUrl()}/api/v1/user/login`)
            .method('POST')
            .data(loginForm)
            .success((res) => {
                RequestService.clearRequestTime()
                callback(res)
            })
            .fail(() => {
                RequestService.reAjaxFun(() => {
                    this.login(loginForm, callback)
                })
            }).send()
    },
    // 获取设备信息
    getHomeList(callback) {
        RequestService.sendRequest().url(`${getServiceUrl()}/api/v1/user/device/bind`)
            .method('GET')
            .success((res) => {
                RequestService.clearRequestTime()
                callback(res)
            })
            .fail(() => {
                RequestService.reAjaxFun(() => {
                    this.getUserInfo()
                })
            }).send()
    },
    // 解绑设备
    unbindDevice(device_id, callback) {
        RequestService.sendRequest()
            .url(`${getServiceUrl()}/api/v1/user/device/unbind/${device_id}`)
            .method('PUT')
            .success((res) => {
                RequestService.clearRequestTime();
                callback(res);
            })
            .fail(() => {
                RequestService.reAjaxFun(() => {
                    this.unbindDevice(device_id, callback);
                });
            }).send()
    },
    // 绑定设备
    bindDevice(deviceCode, callback) {
        RequestService.sendRequest()
            .url(`${getServiceUrl()}/api/v1/user/device/bind/${deviceCode}`)
            .method('POST')
            .success((res) => {
                RequestService.clearRequestTime();
                callback(res);
            })
            .fail((err) => {
                console.error('绑定设备失败:', err);
                RequestService.reAjaxFun(() => {
                    this.bindDevice(deviceCode, callback);
                });
            }).send();
    },
    // 获取验证码
    getCaptcha(uuid, callback) {

        RequestService.sendRequest()
            .url(`${getServiceUrl()}/api/v1/user/captcha?uuid=${uuid}`)
            .method('GET')
            .type('blob')
            .header({
                'Content-Type': 'image/gif',
                'Pragma': 'No-cache',
                'Cache-Control': 'no-cache'
            })
            .success((res) => {
                RequestService.clearRequestTime();
                callback(res);
            })
            .fail((err) => {  // 添加错误参数

            }).send()
    },
    // 注册账号
    register(registerForm, callback) {
        RequestService.sendRequest().url(`${getServiceUrl()}/api/v1/user/register`).method('POST')
            .data(registerForm)
            .success((res) => {
                RequestService.clearRequestTime()
                callback(res)
            })
            .fail(() => {
            }).send()
    },

    // 保存设备配置
    saveDeviceConfig(device_id, configData, callback) {
        RequestService.sendRequest()
            .url(`${getServiceUrl()}/api/v1/user/configDevice/${device_id}`)
            .method('PUT')
            .data(configData)
            .success((res) => {
                RequestService.clearRequestTime();
                callback(res);
            })
            .fail((err) => {
                console.error('保存配置失败:', err);
                RequestService.reAjaxFun(() => {
                    this.saveDeviceConfig(device_id, configData, callback);
                });
            }).send();
    },
    // 获取所有模型名称
    getModelNames(callback) {
        RequestService.sendRequest()
            .url(`${getServiceUrl()}/api/v1/models/names`)
            .method('GET')
            .success((res) => {
                RequestService.clearRequestTime();
                callback(res);
            })
            .fail(() => {
                RequestService.reAjaxFun(() => {
                    this.getModelNames(callback);
                });
            }).send();
    },

    // 获取模型音色
    getModelVoices(modelName, callback) {
        RequestService.sendRequest()
            .url(`${getServiceUrl()}/api/v1/models/${modelName}/voices`)
            .method('GET')
            .success((res) => {
                RequestService.clearRequestTime();
                callback(res);
            })
            .fail(() => {
                RequestService.reAjaxFun(() => {
                    this.getModelVoices(modelName, callback);
                });
            }).send();
    },
    // 获取智能体列表
    getAgentList(callback) {
        RequestService.sendRequest()
            .url(`${getServiceUrl()}/api/v1/user/agent`)
            .method('GET')
            .success((res) => {
                RequestService.clearRequestTime();
                callback(res);
            })
            .fail(() => {
                RequestService.reAjaxFun(() => {
                    this.getAgentList(callback);
                });
            }).send();
    },

    getUserInfo(callback) {
        RequestService.sendRequest()
            .url(`${getServiceUrl()}/api/v1/user/info`)
            .method('GET')
            .success((res) => {
                RequestService.clearRequestTime()
                callback(res)
            })
            .fail((err) => {
                console.error('接口请求失败:', err)
                RequestService.reAjaxFun(() => {
                    this.getUserInfo(callback)
                })
            }).send()
    },
    // 添加智能体
    addAgent(agentName, callback) {
        RequestService.sendRequest()
            .url(`${getServiceUrl()}/api/v1/user/agent`)
            .method('POST')
            .data({name: agentName})
            .success((res) => {
                RequestService.clearRequestTime();
                callback(res);
            })
            .fail(() => {
                RequestService.reAjaxFun(() => {
                    this.addAgent(agentName, callback);
                });
            }).send();
    },
    // 删除智能体
    deleteAgent(agentId, callback) {
        RequestService.sendRequest()
            .url(`${getServiceUrl()}/api/v1/user/agent/${agentId}`)
            .method('DELETE')
            .success((res) => {
                RequestService.clearRequestTime();
                callback(res);
            })
            .fail(() => {
                RequestService.reAjaxFun(() => {
                    this.deleteAgent(agentId, callback);
                });
            }).send();
    },
<<<<<<< HEAD
    // API接口代码修改
    changePassword(oldPassword, newPassword, successCallback, errorCallback) {
        RequestService.sendRequest()
            .url(`${getServiceUrl()}/api/v1/user/change-password`)  // 修改URL
            .method('PUT')  // 修改方法为PUT
            .data({
                old_password: oldPassword,  // 修改参数名
                new_password: newPassword   // 修改参数名
            })
            .success((res) => {
                RequestService.clearRequestTime();
                successCallback(res);
            })
            .fail((error) => {
                RequestService.reAjaxFun(() => {
                    this.changePassword(oldPassword, newPassword, successCallback, errorCallback);
                });
            })
            .send();
    },
=======
    // 获取智能体配置
    getDeviceConfig(deviceId, callback) {
        RequestService.sendRequest()
            .url(`${getServiceUrl()}/api/v1/user/agent/${deviceId}`)
            .method('GET')
            .success((res) => {
                RequestService.clearRequestTime();
                callback(res);
            })
            .fail((err) => {
                console.error('获取配置失败:', err);
                RequestService.reAjaxFun(() => {
                    this.getDeviceConfig(deviceId, callback);
                });
            }).send();
    },
    // 配置智能体
    updateAgentConfig(agentId, configData, callback) {
        RequestService.sendRequest()
            .url(`${getServiceUrl()}/api/v1/user/agent/${agentId}`)
            .method('PUT')
            .data(configData)
            .success((res) => {
                RequestService.clearRequestTime();
                callback(res);
            })
            .fail(() => {
                RequestService.reAjaxFun(() => {
                    this.updateAgentConfig(agentId, configData, callback);
                });
            }).send();
    },

>>>>>>> 63eb6909
}<|MERGE_RESOLUTION|>--- conflicted
+++ resolved
@@ -205,7 +205,6 @@
                 });
             }).send();
     },
-<<<<<<< HEAD
     // API接口代码修改
     changePassword(oldPassword, newPassword, successCallback, errorCallback) {
         RequestService.sendRequest()
@@ -226,7 +225,6 @@
             })
             .send();
     },
-=======
     // 获取智能体配置
     getDeviceConfig(deviceId, callback) {
         RequestService.sendRequest()
@@ -259,6 +257,4 @@
                 });
             }).send();
     },
-
->>>>>>> 63eb6909
 }